from __future__ import annotations
from typing import Dict, List, Optional, Any
from pydantic import BaseModel, Field


class InventoryElement(BaseModel):
    type: str
    role: Optional[str] = None
    nets: Optional[List[str]] = None
    aliases: Optional[List[str]] = None


class Inventory(BaseModel):
    elements: Dict[str, InventoryElement] = Field(default_factory=dict)
    nets: List[str] = Field(default_factory=list)
    blocks: Dict[str, Dict[str, Any]] = Field(default_factory=dict)

    def all_ids(self) -> List[str]:
        ids = list(self.elements.keys()) + list(self.blocks.keys()) + list(self.nets)
        return sorted(set(ids))

    def alias_map(self) -> Dict[str, str]:
        amap: Dict[str, str] = {}
        for k, el in self.elements.items():
            amap[k] = k
            if el.aliases:
                for a in el.aliases:
                    amap[a] = k
        for b in self.blocks.keys():
            amap[b] = b
        for n in self.nets:
            amap[n] = n
        return amap


<<<<<<< HEAD
class RubricCriterion(BaseModel):
    id: str
    desc: str
    required: bool = False
    # Optional: restrict pattern matching to a named markdown section (case-insensitive)
    section: Optional[str] = None
    patterns_any: Optional[List[str]] = None
    patterns_all: Optional[List[str]] = None
    min_any: Optional[int] = None
    anti_patterns: Optional[List[str]] = None
    requires_grounding: bool = False
    min_refs: Optional[int] = None
    weight: float = 0.0
    penalty_missing_ok: bool = False
    # SPICE verification fields
    verification: bool = False  # If True, this criterion is evaluated by SPICE simulation
    metric: Optional[str] = None  # Metric name from simulation results
    threshold: Optional[float] = None  # Threshold value for comparison
    comparison: Optional[str] = None  # Comparison operator: >=, <=, >, <


class Rubric(BaseModel):
    rubric_id: str
    version: str
    weights: Dict[str, float]
    criteria: List[RubricCriterion]
    scoring: Dict[str, float]
=======
# Legacy rubric models removed: LLM-as-judge only
>>>>>>> 131071af


class Question(BaseModel):
    id: str
    track: str
    modality: str
    artifact_path: str
<<<<<<< HEAD
    rubric_id: str
    rubric_path: str
    prompt_template: Optional[str] = None  # Made optional, can use prompt_path instead
=======
    prompt_template: str
    judge_prompt: str
    judge_id: str
>>>>>>> 131071af
    require_sections: List[str]
    answer_format: str
    meta: Dict[str, Any] = Field(default_factory=dict)
    verification: Optional[Dict[str, Any]] = None  # For SPICE verification
    attachments: List[Dict[str, str]] = Field(default_factory=list)  # For Gm/ID tables, templates
    prompt_path: Optional[str] = None  # Alternative to prompt_template


class EvalItem(BaseModel):
    item_dir: str
    inventory: Inventory
    questions: List[Question]<|MERGE_RESOLUTION|>--- conflicted
+++ resolved
@@ -33,37 +33,7 @@
         return amap
 
 
-<<<<<<< HEAD
-class RubricCriterion(BaseModel):
-    id: str
-    desc: str
-    required: bool = False
-    # Optional: restrict pattern matching to a named markdown section (case-insensitive)
-    section: Optional[str] = None
-    patterns_any: Optional[List[str]] = None
-    patterns_all: Optional[List[str]] = None
-    min_any: Optional[int] = None
-    anti_patterns: Optional[List[str]] = None
-    requires_grounding: bool = False
-    min_refs: Optional[int] = None
-    weight: float = 0.0
-    penalty_missing_ok: bool = False
-    # SPICE verification fields
-    verification: bool = False  # If True, this criterion is evaluated by SPICE simulation
-    metric: Optional[str] = None  # Metric name from simulation results
-    threshold: Optional[float] = None  # Threshold value for comparison
-    comparison: Optional[str] = None  # Comparison operator: >=, <=, >, <
-
-
-class Rubric(BaseModel):
-    rubric_id: str
-    version: str
-    weights: Dict[str, float]
-    criteria: List[RubricCriterion]
-    scoring: Dict[str, float]
-=======
 # Legacy rubric models removed: LLM-as-judge only
->>>>>>> 131071af
 
 
 class Question(BaseModel):
@@ -71,15 +41,9 @@
     track: str
     modality: str
     artifact_path: str
-<<<<<<< HEAD
-    rubric_id: str
-    rubric_path: str
-    prompt_template: Optional[str] = None  # Made optional, can use prompt_path instead
-=======
     prompt_template: str
     judge_prompt: str
     judge_id: str
->>>>>>> 131071af
     require_sections: List[str]
     answer_format: str
     meta: Dict[str, Any] = Field(default_factory=dict)

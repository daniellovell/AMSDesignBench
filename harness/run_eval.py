--- conflicted
+++ resolved
@@ -1392,20 +1392,7 @@
             # Only emit runtime vars when a mutation actually occurred
             # If no mutation happened, runtime_vars will be empty
             runtime_vars = {k: str(v) for k, v in bug_info.items()} if bug_info else {}
-<<<<<<< HEAD
             
-=======
-            if str(q.track).lower() == "debugging" and not runtime_vars:
-                # Provide default runtime vars for debugging templates that expect them
-                # This handles cases where bug injection found no eligible devices
-                runtime_vars = {
-                    "swapped_id": "M1",  # Default device ID
-                    "from_type": "PMOS",  # Default types
-                    "to_type": "NMOS",
-                    "bug_type": "device_polarity_swap",
-                }
-
->>>>>>> 3b7b8f95
             if vars_yaml.exists():
                 try:
                     # Render YAML as a template to allow includes and runtime vars
